<<<<<<< HEAD
﻿using System;
=======
using System;
>>>>>>> 588dad43
using System.Collections.Generic;
using System.Globalization;
using System.Linq;

namespace LabWork
{
    // Simple point struct to hold coordinates
    public readonly struct Point
    {
        public double X { get; }
        public double Y { get; }
        public Point(double x, double y) { X = x; Y = y; }
        public override string ToString() => $"({X}, {Y})";
    }

    internal static class GeometryUtils
    {
        public const double Epsilon = 1e-9;

        public static bool IsZero(double v) => Math.Abs(v) < Epsilon;
        public static double Distance(Point a, Point b)
        {
            double dx = b.X - a.X, dy = b.Y - a.Y;
            return Math.Sqrt(dx * dx + dy * dy);
        }
        public static double Cross(Point a, Point b, Point c)
        {
            // (b - a) x (c - a)
            return (b.X - a.X) * (c.Y - a.Y) - (b.Y - a.Y) * (c.X - a.X);
        }
    }

<<<<<<< HEAD
    // Абстрактний базовий клас для всіх геометричних фігур
    public abstract class GeometricShape
    {
        protected string _name;
        protected DateTime _createdAt;

        // Конструктор абстрактного класу
        protected GeometricShape(string name)
        {
            _name = name;
            _createdAt = DateTime.Now;
            Console.WriteLine($"[Конструктор GeometricShape] Створено об'єкт '{_name}' о {_createdAt:HH:mm:ss}");
        }

        // Деструктор (фіналізатор)
        ~GeometricShape()
        {
            Console.WriteLine($"[Деструктор GeometricShape] Видалення об'єкта '{_name}'");
        }

        // Абстрактні методи, які мають бути реалізовані в похідних класах
        public abstract double CalculateArea();
        public abstract double CalculatePerimeter();
        public abstract string Describe();

        // Загальний метод для виведення інформації
        public virtual void DisplayInfo()
        {
            Console.WriteLine($"\n{'=',40}");
            Console.WriteLine($"Фігура: {Describe()}");
            Console.WriteLine($"Час створення: {_createdAt:HH:mm:ss.fff}");
            Console.WriteLine($"Площа: {CalculateArea():F2}");
            Console.WriteLine($"Периметр: {CalculatePerimeter():F2}");
            Console.WriteLine($"{'=',40}");
        }
    }

    // Base polygon model with ordering and area via shoelace
    public abstract class Polygon : GeometricShape
=======
    // Base polygon model with ordering and area via shoelace
    public abstract class Polygon
>>>>>>> 588dad43
    {
        private readonly List<Point> _vertices = new();
        public IReadOnlyList<Point> Vertices => _vertices;
        protected abstract int ExpectedVertexCount { get; }
        public int VertexCount => ExpectedVertexCount; // expose for UI

<<<<<<< HEAD
        // Конструктор базового класу Polygon
        protected Polygon(string name) : base(name)
        {
            Console.WriteLine($"[Конструктор Polygon] Ініціалізація багатокутника '{name}'");
        }

        // Деструктор Polygon
        ~Polygon()
        {
            Console.WriteLine($"[Деструктор Polygon] Очищення ресурсів багатокутника '{_name}'");
        }

        // Virtual description to demonstrate dynamic dispatch
        public override string Describe() => $"Багатокутник на {VertexCount} вершинах";
=======
        // Virtual description to demonstrate dynamic dispatch
        public virtual string Describe() => $"Багатокутник на {VertexCount} вершинах";
>>>>>>> 588dad43

        public void SetVertices(IEnumerable<Point> points)
        {
            if (points is null) throw new ArgumentException("Список вершин не може бути null.");
            var list = points.ToList();
            if (list.Count != ExpectedVertexCount)
                throw new ArgumentException($"Очікується {ExpectedVertexCount} вершин(и), отримано {list.Count}.");

            // Duplicate check (epsilon)
            for (int i = 0; i < list.Count; i++)
                for (int j = i + 1; j < list.Count; j++)
                    if (GeometryUtils.Distance(list[i], list[j]) < GeometryUtils.Epsilon)
                        throw new ArgumentException("Деякі вершини співпадають.");

            // Order CCW around centroid to ensure consistent area and validation
            var cx = list.Average(p => p.X);
            var cy = list.Average(p => p.Y);
            list = list
                .OrderBy(p => Math.Atan2(p.Y - cy, p.X - cx))
                .ToList();

            _vertices.Clear();
            _vertices.AddRange(list);

            ValidateAfterOrdering();
        }

        protected virtual void ValidateAfterOrdering() { }

<<<<<<< HEAD
        public override double CalculateArea()
=======
        public virtual double CalculateArea()
>>>>>>> 588dad43
        {
            // Shoelace formula (requires ordered polygon without self-intersections)
            double sum = 0;
            int n = _vertices.Count;
            for (int i = 0; i < n; i++)
            {
                var a = _vertices[i];
                var b = _vertices[(i + 1) % n];
                sum += a.X * b.Y - a.Y * b.X;
            }
            return Math.Abs(sum) / 2.0;
        }
<<<<<<< HEAD

        public override double CalculatePerimeter()
        {
            double perimeter = 0;
            int n = _vertices.Count;
            for (int i = 0; i < n; i++)
            {
                var a = _vertices[i];
                var b = _vertices[(i + 1) % n];
                perimeter += GeometryUtils.Distance(a, b);
            }
            return perimeter;
        }

        public override void DisplayInfo()
        {
            base.DisplayInfo();
            ConsoleUI.PrintVertices(Vertices, "Координати вершин:");
        }
=======
>>>>>>> 588dad43
    }

    /// <summary>
    /// Triangle with non-collinearity validation
    /// </summary>
    public sealed class Triangle : Polygon
    {
        protected override int ExpectedVertexCount => 3;

<<<<<<< HEAD
        // Конструктор трикутника
        public Triangle() : base("Трикутник")
        {
            Console.WriteLine($"[Конструктор Triangle] Трикутник готовий до використання");
        }

        // Деструктор трикутника
        ~Triangle()
        {
            Console.WriteLine($"[Деструктор Triangle] Знищення трикутника");
        }

=======
>>>>>>> 588dad43
        public override string Describe() => "Трикутник";

        protected override void ValidateAfterOrdering()
        {
            var a = Vertices[0];
            var b = Vertices[1];
            var c = Vertices[2];
            double area2 = GeometryUtils.Cross(a, b, c);
            if (GeometryUtils.IsZero(area2))
                throw new ArgumentException("Точки трикутника лежать на одній прямій.");
        }
    }

    /// <summary>
    /// Convex quadrilateral with convexity validation
    /// </summary>
    public sealed class ConvexQuadrilateral : Polygon
    {
        protected override int ExpectedVertexCount => 4;

<<<<<<< HEAD
        // Конструктор опуклого чотирикутника
        public ConvexQuadrilateral() : base("Опуклий чотирикутник")
        {
            Console.WriteLine($"[Конструктор ConvexQuadrilateral] Опуклий чотирикутник готовий до використання");
        }

        // Деструктор опуклого чотирикутника
        ~ConvexQuadrilateral()
        {
            Console.WriteLine($"[Деструктор ConvexQuadrilateral] Знищення опуклого чотирикутника");
        }

        public override string Describe() => "Опуклий чотирикутник";

        protected override void ValidateAfterOrdering()
        {
            // Strict convexity: consistent cross product signs and no collinear adjacent triples
            int n = Vertices.Count;
            double? sign = null;
            for (int i = 0; i < n; i++)
            {
                var a = Vertices[i];
                var b = Vertices[(i + 1) % n];
                var c = Vertices[(i + 2) % n];
                double cross = GeometryUtils.Cross(a, b, c);
                if (GeometryUtils.IsZero(cross))
                    throw new ArgumentException("Суміжні вершини дають колінеарність — фігура не опукла.");
                double s = Math.Sign(cross);
                sign ??= s;
                if (Math.Sign(cross) != sign)
                    throw new ArgumentException("Чотирикутник не опуклий або вершини подані у невірному порядку.");
            }
        }
    }

    internal static class ConsoleUI
    {
        public static List<Point> ReadVertices(int count, string label)
        {
            var pts = new List<Point>(count);
            for (int i = 0; i < count; i++)
            {
                double x = ReadDouble($"Введіть координату x{i + 1} ({label}): ");
                double y = ReadDouble($"Введіть координату y{i + 1} ({label}): ");
                pts.Add(new Point(x, y));
            }
            return pts;
        }

        public static void PrintVertices(IReadOnlyList<Point> vertices, string title)
        {
=======
        public override string Describe() => "Опуклий чотирикутник";

        protected override void ValidateAfterOrdering()
        {
            // Strict convexity: consistent cross product signs and no collinear adjacent triples
            int n = Vertices.Count;
            double? sign = null;
            for (int i = 0; i < n; i++)
            {
                var a = Vertices[i];
                var b = Vertices[(i + 1) % n];
                var c = Vertices[(i + 2) % n];
                double cross = GeometryUtils.Cross(a, b, c);
                if (GeometryUtils.IsZero(cross))
                    throw new ArgumentException("Суміжні вершини дають колінеарність — фігура не опукла.");
                double s = Math.Sign(cross);
                sign ??= s;
                if (Math.Sign(cross) != sign)
                    throw new ArgumentException("Чотирикутник не опуклий або вершини подані у невірному порядку.");
            }
        }
    }

    internal static class ConsoleUI
    {
        public static List<Point> ReadVertices(int count, string label)
        {
            var pts = new List<Point>(count);
            for (int i = 0; i < count; i++)
            {
                double x = ReadDouble($"Введіть координату x{i + 1} ({label}): ");
                double y = ReadDouble($"Введіть координату y{i + 1} ({label}): ");
                pts.Add(new Point(x, y));
            }
            return pts;
        }

        public static void PrintVertices(IReadOnlyList<Point> vertices, string title)
        {
>>>>>>> 588dad43
            Console.WriteLine(title);
            for (int i = 0; i < vertices.Count; i++)
                Console.WriteLine($"Вершина {i + 1}: {vertices[i]}");
        }

        private static double ReadDouble(string prompt)
        {
            while (true)
            {
                Console.Write(prompt);
                var s = Console.ReadLine();
                if (double.TryParse(s, NumberStyles.Float, CultureInfo.CurrentCulture, out double v))
                    return v;
                Console.WriteLine("Некоректне число. Спробуйте ще раз.");
            }
        }
    }

    internal static class Program
    {
<<<<<<< HEAD
        // Допоміжний метод для демонстрації життєвого циклу трикутника
        private static void CreateAndDestroyTriangle()
        {
            Console.WriteLine(">>> Викликаємо конструктори:");
            var tempTriangle = new Triangle();
            tempTriangle.SetVertices(new[] { new Point(0, 0), new Point(4, 0), new Point(2, 3) });
            Console.WriteLine($"✓ Площа створеного трикутника: {tempTriangle.CalculateArea():F2}");
            Console.WriteLine(">>> Об'єкт виходить за межі області видимості...");
        } // об'єкт стає недоступним, але деструктор викличеться пізніше

        // Допоміжний метод для демонстрації життєвого циклу чотирикутника
        private static void CreateAndDestroyQuadrilateral()
        {
            Console.WriteLine(">>> Викликаємо конструктори:");
            var tempQuad = new ConvexQuadrilateral();
            tempQuad.SetVertices(new[] { new Point(0, 0), new Point(3, 0), new Point(3, 3), new Point(0, 3) });
            Console.WriteLine($"✓ Площа створеного чотирикутника: {tempQuad.CalculateArea():F2}");
            Console.WriteLine(">>> Об'єкт виходить за межі області видимості...");
        } // об'єкт стає недоступним, але деструктор викличеться пізніше

        private static void Main()
        {
            Console.WriteLine("╔════════════════════════════════════════════════════════════╗");
            Console.WriteLine("║  ДЕМОНСТРАЦІЯ РОБОТИ З АБСТРАКТНИМИ КЛАСАМИ ТА ПОЛІМОРФІЗМОМ  ║");
            Console.WriteLine("╚════════════════════════════════════════════════════════════╝\n");

            // Створюємо масив геометричних фігур для демонстрації поліморфізму
            List<GeometricShape> shapes = new List<GeometricShape>();

=======
        private static void Main()
        {
>>>>>>> 588dad43
            // Поліморфне створення: користувач обирає фігуру в рантаймі
            Polygon shape;
            while (true)
            {
                Console.Write("Оберіть фігуру (3 - трикутник, 4 - опуклий чотирикутник): ");
                var s = Console.ReadLine();
                if (int.TryParse(s, out int n))
                {
                    if (n == 3) { shape = new Triangle(); break; }
                    if (n == 4) { shape = new ConvexQuadrilateral(); break; }
                }
                Console.WriteLine("Некоректний вибір. Вкажіть 3 або 4.\n");
            }

<<<<<<< HEAD
            Console.WriteLine();

=======
>>>>>>> 588dad43
            // Ввід вершин із використанням базового посилання (демонстрація динамічного поліморфізму)
            while (true)
            {
                try
                {
                    var pts = ConsoleUI.ReadVertices(shape.VertexCount, shape.Describe().ToLower());
                    shape.SetVertices(pts); // викликає перевірки, специфічні для похідного класу
                    break;
                }
                catch (ArgumentException ex)
                {
                    Console.WriteLine($"Помилка: {ex.Message}\n");
                }
            }

<<<<<<< HEAD
            // Додаємо створену фігуру до списку
            shapes.Add(shape);

            Console.WriteLine("\n" + new string('─', 60));
            Console.WriteLine("РЕЗУЛЬТАТИ ОБЧИСЛЕНЬ");
            Console.WriteLine(new string('─', 60));

            // Демонстрація поліморфізму через абстрактний клас
            foreach (var geomShape in shapes)
            {
                // Використовуємо метод базового абстрактного класу
                geomShape.DisplayInfo();
            }

            Console.WriteLine("\n" + new string('─', 60));
            Console.WriteLine("ДОДАТКОВА ІНФОРМАЦІЯ ПРО ПОЛІМОРФІЗМ");
            Console.WriteLine(new string('─', 60));
            Console.WriteLine($"Тип змінної: {nameof(GeometricShape)}");
            Console.WriteLine($"Фактичний тип об'єкта: {shape.GetType().Name}");
            Console.WriteLine($"Метод Describe() викликається динамічно: {shape.Describe()}");

            Console.WriteLine("\n╔════════════════════════════════════════════════════════════╗");
            Console.WriteLine("║  ДЕМОНСТРАЦІЯ РОБОТИ КОНСТРУКТОРІВ ТА ДЕСТРУКТОРІВ        ║");
            Console.WriteLine("╚════════════════════════════════════════════════════════════╝");
            Console.WriteLine("\nСтворимо кілька додаткових об'єктів для демонстрації:");
            
            Console.WriteLine("\n--- СТВОРЕННЯ ТРИКУТНИКА ---");
            CreateAndDestroyTriangle();
            
            Console.WriteLine("\n--- Форсуємо збирання сміття для виклику деструкторів ---");
            GC.Collect();
            GC.WaitForPendingFinalizers();
            GC.Collect();
            
            Console.WriteLine("\n--- СТВОРЕННЯ ЧОТИРИКУТНИКА ---");
            CreateAndDestroyQuadrilateral();
            
            Console.WriteLine("\n--- Форсуємо збирання сміття для виклику деструкторів ---");
            GC.Collect();
            GC.WaitForPendingFinalizers();
            GC.Collect();

            Console.WriteLine("\n\nНатисніть будь-яку клавішу для завершення програми...");
            Console.ReadKey();
=======
            Console.WriteLine($"\n{shape.Describe()}");
            ConsoleUI.PrintVertices(shape.Vertices, "Координати вершин:");
            Console.WriteLine($"Площа: {shape.CalculateArea():F2}");
>>>>>>> 588dad43

            // Підказка для експерименту: Змініть virtual Describe() на звичайний метод у базовому класі
            // і приберіть override у похідних (або замініть на 'new'). Тоді shape.Describe() при посиланні Polygon
            // завжди друкуватиме базовий текст, що демонструє різницю між віртуальним та невіртуальним викликом.
        }
    }
}<|MERGE_RESOLUTION|>--- conflicted
+++ resolved
@@ -1,8 +1,5 @@
-<<<<<<< HEAD
 ﻿using System;
-=======
 using System;
->>>>>>> 588dad43
 using System.Collections.Generic;
 using System.Globalization;
 using System.Linq;
@@ -35,7 +32,6 @@
         }
     }
 
-<<<<<<< HEAD
     // Абстрактний базовий клас для всіх геометричних фігур
     public abstract class GeometricShape
     {
@@ -75,17 +71,14 @@
 
     // Base polygon model with ordering and area via shoelace
     public abstract class Polygon : GeometricShape
-=======
     // Base polygon model with ordering and area via shoelace
     public abstract class Polygon
->>>>>>> 588dad43
     {
         private readonly List<Point> _vertices = new();
         public IReadOnlyList<Point> Vertices => _vertices;
         protected abstract int ExpectedVertexCount { get; }
         public int VertexCount => ExpectedVertexCount; // expose for UI
 
-<<<<<<< HEAD
         // Конструктор базового класу Polygon
         protected Polygon(string name) : base(name)
         {
@@ -100,10 +93,8 @@
 
         // Virtual description to demonstrate dynamic dispatch
         public override string Describe() => $"Багатокутник на {VertexCount} вершинах";
-=======
         // Virtual description to demonstrate dynamic dispatch
         public virtual string Describe() => $"Багатокутник на {VertexCount} вершинах";
->>>>>>> 588dad43
 
         public void SetVertices(IEnumerable<Point> points)
         {
@@ -133,11 +124,8 @@
 
         protected virtual void ValidateAfterOrdering() { }
 
-<<<<<<< HEAD
         public override double CalculateArea()
-=======
         public virtual double CalculateArea()
->>>>>>> 588dad43
         {
             // Shoelace formula (requires ordered polygon without self-intersections)
             double sum = 0;
@@ -150,7 +138,6 @@
             }
             return Math.Abs(sum) / 2.0;
         }
-<<<<<<< HEAD
 
         public override double CalculatePerimeter()
         {
@@ -170,8 +157,6 @@
             base.DisplayInfo();
             ConsoleUI.PrintVertices(Vertices, "Координати вершин:");
         }
-=======
->>>>>>> 588dad43
     }
 
     /// <summary>
@@ -181,7 +166,6 @@
     {
         protected override int ExpectedVertexCount => 3;
 
-<<<<<<< HEAD
         // Конструктор трикутника
         public Triangle() : base("Трикутник")
         {
@@ -194,8 +178,6 @@
             Console.WriteLine($"[Деструктор Triangle] Знищення трикутника");
         }
 
-=======
->>>>>>> 588dad43
         public override string Describe() => "Трикутник";
 
         protected override void ValidateAfterOrdering()
@@ -216,7 +198,6 @@
     {
         protected override int ExpectedVertexCount => 4;
 
-<<<<<<< HEAD
         // Конструктор опуклого чотирикутника
         public ConvexQuadrilateral() : base("Опуклий чотирикутник")
         {
@@ -268,7 +249,6 @@
 
         public static void PrintVertices(IReadOnlyList<Point> vertices, string title)
         {
-=======
         public override string Describe() => "Опуклий чотирикутник";
 
         protected override void ValidateAfterOrdering()
@@ -308,7 +288,6 @@
 
         public static void PrintVertices(IReadOnlyList<Point> vertices, string title)
         {
->>>>>>> 588dad43
             Console.WriteLine(title);
             for (int i = 0; i < vertices.Count; i++)
                 Console.WriteLine($"Вершина {i + 1}: {vertices[i]}");
@@ -329,7 +308,6 @@
 
     internal static class Program
     {
-<<<<<<< HEAD
         // Допоміжний метод для демонстрації життєвого циклу трикутника
         private static void CreateAndDestroyTriangle()
         {
@@ -359,10 +337,8 @@
             // Створюємо масив геометричних фігур для демонстрації поліморфізму
             List<GeometricShape> shapes = new List<GeometricShape>();
 
-=======
         private static void Main()
         {
->>>>>>> 588dad43
             // Поліморфне створення: користувач обирає фігуру в рантаймі
             Polygon shape;
             while (true)
@@ -377,11 +353,8 @@
                 Console.WriteLine("Некоректний вибір. Вкажіть 3 або 4.\n");
             }
 
-<<<<<<< HEAD
             Console.WriteLine();
 
-=======
->>>>>>> 588dad43
             // Ввід вершин із використанням базового посилання (демонстрація динамічного поліморфізму)
             while (true)
             {
@@ -397,7 +370,6 @@
                 }
             }
 
-<<<<<<< HEAD
             // Додаємо створену фігуру до списку
             shapes.Add(shape);
 
@@ -442,11 +414,9 @@
 
             Console.WriteLine("\n\nНатисніть будь-яку клавішу для завершення програми...");
             Console.ReadKey();
-=======
             Console.WriteLine($"\n{shape.Describe()}");
             ConsoleUI.PrintVertices(shape.Vertices, "Координати вершин:");
             Console.WriteLine($"Площа: {shape.CalculateArea():F2}");
->>>>>>> 588dad43
 
             // Підказка для експерименту: Змініть virtual Describe() на звичайний метод у базовому класі
             // і приберіть override у похідних (або замініть на 'new'). Тоді shape.Describe() при посиланні Polygon
